--- conflicted
+++ resolved
@@ -1785,14 +1785,9 @@
         device_map = kwargs.pop("device_map", None)
         max_memory = kwargs.pop("max_memory", None)
         offload_folder = kwargs.pop("offload_folder", None)
-<<<<<<< HEAD
         offload_state_dict = kwargs.pop("offload_state_dict", False)
         load_in_8bit = kwargs.pop("load_in_8bit", False)
         int8_threshold = kwargs.pop("int8_threshold", None)
-=======
-        offload_state_dict = kwargs.pop("offload_state_dict", None)
-        subfolder = kwargs.pop("subfolder", "")
->>>>>>> bc6fe6fb
 
         if device_map is not None:
             if low_cpu_mem_usage is None:
